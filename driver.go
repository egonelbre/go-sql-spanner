// Copyright 2021 Google LLC
//
// Licensed under the Apache License, Version 2.0 (the "License");
// you may not use this file except in compliance with the License.
// You may obtain a copy of the License at
//
//     https://www.apache.org/licenses/LICENSE-2.0
//
// Unless required by applicable law or agreed to in writing, software
// distributed under the License is distributed on an "AS IS" BASIS,
// WITHOUT WARRANTIES OR CONDITIONS OF ANY KIND, either express or implied.
// See the License for the specific language governing permissions and
// limitations under the License.

package spannerdriver

import (
	"context"
	"database/sql"
	"database/sql/driver"
	"fmt"
	"math/big"
	"regexp"
	"strconv"
	"strings"
	"time"

	"cloud.google.com/go/civil"
	"cloud.google.com/go/spanner"
	adminapi "cloud.google.com/go/spanner/admin/database/apiv1"
	"github.com/cloudspannerecosystem/go-sql-spanner/internal"
	"google.golang.org/api/option"
	adminpb "google.golang.org/genproto/googleapis/spanner/admin/database/v1"
	"google.golang.org/grpc"
	"google.golang.org/grpc/codes"
	"google.golang.org/grpc/status"
)

const userAgent = "go-sql-spanner/0.1"

// dsnRegExpString describes the valid values for a dsn (connection name) for
// Google Cloud Spanner. The string consists of the following parts:
// 1. (Optional) Host: The host name and port number to connect to.
// 2. Database name: The database name to connect to in the format `projects/my-project/instances/my-instance/databases/my-database`
// 3. (Optional) Parameters: One or more parameters in the format `name=value`. Multiple entries are separated by `;`.
// Example: `localhost:9010/projects/test-project/instances/test-instance/databases/test-database;usePlainText=true`
var dsnRegExp = regexp.MustCompile("((?P<HOSTGROUP>[\\w.-]+(?:\\.[\\w\\.-]+)*[\\w\\-\\._~:/?#\\[\\]@!\\$&'\\(\\)\\*\\+,;=.]+)/)?projects/(?P<PROJECTGROUP>(([a-z]|[-.:]|[0-9])+|(DEFAULT_PROJECT_ID)))(/instances/(?P<INSTANCEGROUP>([a-z]|[-]|[0-9])+)(/databases/(?P<DATABASEGROUP>([a-z]|[-]|[_]|[0-9])+))?)?(([\\?|;])(?P<PARAMSGROUP>.*))?")

var _ driver.DriverContext = &Driver{}

func init() {
	sql.Register("spanner", &Driver{})
}

// Driver represents a Google Cloud Spanner database/sql driver.
type Driver struct {
}

// Open opens a connection to a Google Cloud Spanner database.
// Use fully qualified string:
//
// Example: projects/$PROJECT/instances/$INSTANCE/databases/$DATABASE
func (d *Driver) Open(name string) (driver.Conn, error) {
	c, err := newConnector(d, name)
	if err != nil {
		return nil, err
	}
	return openDriverConn(context.Background(), c)
}

func (d *Driver) OpenConnector(name string) (driver.Connector, error) {
	return newConnector(d, name)
}

type connectorConfig struct {
	host     string
	project  string
	instance string
	database string
	params   map[string]string
}

func extractConnectorConfig(dsn string) (connectorConfig, error) {
	match := dsnRegExp.FindStringSubmatch(dsn)
	matches := make(map[string]string)
	for i, name := range dsnRegExp.SubexpNames() {
		if i != 0 && name != "" {
			matches[name] = match[i]
		}
	}
	paramsString := matches["PARAMSGROUP"]
	params, err := extractConnectorParams(paramsString)
	if err != nil {
		return connectorConfig{}, err
	}

	return connectorConfig{
		host:     matches["HOSTGROUP"],
		project:  matches["PROJECTGROUP"],
		instance: matches["INSTANCEGROUP"],
		database: matches["DATABASEGROUP"],
		params:   params,
	}, nil
}

func extractConnectorParams(paramsString string) (map[string]string, error) {
	params := make(map[string]string)
	if paramsString == "" {
		return params, nil
	}
	keyValuePairs := strings.Split(paramsString, ";")
	for _, keyValueString := range keyValuePairs {
		if keyValueString == "" {
			// Ignore empty parameter entries in the string, for example if
			// the connection string contains a trailing ';'.
			continue
		}
		keyValue := strings.SplitN(keyValueString, "=", 2)
		if keyValue == nil || len(keyValue) != 2 {
			return nil, spanner.ToSpannerError(status.Errorf(codes.InvalidArgument, "invalid connection property: %s", keyValueString))
		}
		params[strings.ToLower(keyValue[0])] = keyValue[1]
	}
	return params, nil
}

type connector struct {
	driver          *Driver
	connectorConfig connectorConfig

	// spannerClientConfig represents the optional advanced configuration to be used
	// by the Google Cloud Spanner client.
	spannerClientConfig spanner.ClientConfig

	// options represent the optional Google Cloud client options
	// to be passed to the underlying client.
	options []option.ClientOption

	// retryAbortsInternally determines whether Aborted errors will automatically be
	// retried internally (when possible), or whether all aborted errors will be
	// propagated to the caller. This option is enabled by default.
	retryAbortsInternally bool
}

func newConnector(d *Driver, dsn string) (*connector, error) {
	connectorConfig, err := extractConnectorConfig(dsn)
	if err != nil {
		return nil, err
	}
	opts := make([]option.ClientOption, 0)
	if connectorConfig.host != "" {
		opts = append(opts, option.WithEndpoint(connectorConfig.host))
	}
	if strval, ok := connectorConfig.params["useplaintext"]; ok {
		if val, err := strconv.ParseBool(strval); err == nil && val {
			opts = append(opts, option.WithGRPCDialOption(grpc.WithInsecure()), option.WithoutAuthentication())
		}
	}
	retryAbortsInternally := true
	if strval, ok := connectorConfig.params["retryabortsinternally"]; ok {
		if val, err := strconv.ParseBool(strval); err == nil && !val {
			retryAbortsInternally = false
		}
	}
	config := spanner.ClientConfig{
		SessionPoolConfig: spanner.DefaultSessionPoolConfig,
	}
	return &connector{
		driver:                d,
		connectorConfig:       connectorConfig,
		spannerClientConfig:   config,
		options:               opts,
		retryAbortsInternally: retryAbortsInternally,
	}, nil
}

func (c *connector) Connect(ctx context.Context) (driver.Conn, error) {
	return openDriverConn(ctx, c)
}

func openDriverConn(ctx context.Context, c *connector) (driver.Conn, error) {
	opts := append(c.options, option.WithUserAgent(userAgent))
	databaseName := fmt.Sprintf(
		"projects/%s/instances/%s/databases/%s",
		c.connectorConfig.project,
		c.connectorConfig.instance,
		c.connectorConfig.database)
	client, err := spanner.NewClientWithConfig(ctx, databaseName, c.spannerClientConfig, opts...)
	if err != nil {
		return nil, err
	}

	adminClient, err := adminapi.NewDatabaseAdminClient(ctx, opts...)
	if err != nil {
		return nil, err
	}
	return &conn{client: client, adminClient: adminClient, database: databaseName, retryAborts: c.retryAbortsInternally}, nil
}

func (c *connector) Driver() driver.Driver {
	return &Driver{}
}

type conn struct {
	closed      bool
	client      *spanner.Client
	adminClient *adminapi.DatabaseAdminClient
	tx          contextTransaction
	database    string
	retryAborts bool
}

// Ping implements the driver.Pinger interface.
// returns ErrBadConn if the connection is no longer valid.
func (c *conn) Ping(ctx context.Context) error {
	if c.closed {
		return driver.ErrBadConn
	}
	rows, err := c.QueryContext(ctx, "SELECT 1", []driver.NamedValue{})
	if err != nil {
		return driver.ErrBadConn
	}
	defer rows.Close()
	values := make([]driver.Value, 1)
	if err := rows.Next(values); err != nil {
		return driver.ErrBadConn
	}
	if values[0] != int64(1) {
		return driver.ErrBadConn
	}
	return nil
}

// ResetSession implements the driver.SessionResetter interface.
// returns ErrBadConn if the connection is no longer valid.
func (c *conn) ResetSession(_ context.Context) error {
	if c.closed {
		return driver.ErrBadConn
	}
	if c.inTransaction() {
		if err := c.tx.Rollback(); err != nil {
			return driver.ErrBadConn
		}
	}
	return nil
}

// IsValid implements the driver.Validator interface.
func (c *conn) IsValid() bool {
	return !c.closed
}

func (c *conn) CheckNamedValue(value *driver.NamedValue) error {
	if value == nil {
		return nil
	}
	switch t := value.Value.(type) {
	default:
		// Default is to fail, unless it is one of the following supported types.
		return spanner.ToSpannerError(status.Errorf(codes.InvalidArgument, "unsupported value type: %v", t))
	case nil:
	case sql.NullInt64:
	case sql.NullTime:
	case sql.NullString:
	case sql.NullFloat64:
	case sql.NullBool:
	case sql.NullInt32:
	case string:
	case spanner.NullString:
	case []string:
	case []spanner.NullString:
	case *string:
	case []*string:
	case []byte:
	case [][]byte:
	case int:
	case []int:
	case int64:
	case []int64:
	case spanner.NullInt64:
	case []spanner.NullInt64:
	case *int64:
	case []*int64:
	case bool:
	case []bool:
	case spanner.NullBool:
	case []spanner.NullBool:
	case *bool:
	case []*bool:
	case float64:
	case []float64:
	case spanner.NullFloat64:
	case []spanner.NullFloat64:
	case *float64:
	case []*float64:
	case big.Rat:
	case []big.Rat:
	case spanner.NullNumeric:
	case []spanner.NullNumeric:
	case *big.Rat:
	case []*big.Rat:
	case time.Time:
	case []time.Time:
	case spanner.NullTime:
	case []spanner.NullTime:
	case *time.Time:
	case []*time.Time:
	case civil.Date:
	case []civil.Date:
	case spanner.NullDate:
	case []spanner.NullDate:
	case *civil.Date:
	case []*civil.Date:
<<<<<<< HEAD
=======
	case spanner.NullJSON:
	case []spanner.NullJSON:
>>>>>>> 22b127e1
	case spanner.GenericColumnValue:
	}
	return nil
}

func (c *conn) Prepare(query string) (driver.Stmt, error) {
	return c.PrepareContext(context.Background(), query)
}

func (c *conn) PrepareContext(ctx context.Context, query string) (driver.Stmt, error) {
	args, err := internal.ParseNamedParameters(query)
	if err != nil {
		return nil, err
	}
	return &stmt{conn: c, query: query, numArgs: len(args)}, nil
}

func (c *conn) QueryContext(ctx context.Context, query string, args []driver.NamedValue) (driver.Rows, error) {
	stmt, err := prepareSpannerStmt(query, args)
	if err != nil {
		return nil, err
	}
	var iter rowIterator
	if c.tx == nil {
		iter = &readOnlyRowIterator{c.client.Single().Query(ctx, stmt)}
	} else {
		iter = c.tx.Query(ctx, stmt)
	}
	return &rows{it: iter}, nil
}

func (c *conn) ExecContext(ctx context.Context, query string, args []driver.NamedValue) (driver.Result, error) {
	// Use admin API if DDL statement is provided.
	isDdl, err := internal.IsDdl(query)
	if err != nil {
		return nil, err
	}

	if isDdl {
		// TODO: Determine whether we want to return an error if a transaction
		// is active. Cloud Spanner does not support DDL in transactions, but
		// this makes it seem like the DDL statement is executed on the
		// transaction on this connection if it has a transaction.
		op, err := c.adminClient.UpdateDatabaseDdl(ctx, &adminpb.UpdateDatabaseDdlRequest{
			Database:   c.database,
			Statements: []string{query},
		})
		if err != nil {
			return nil, err
		}
		if err := op.Wait(ctx); err != nil {
			return nil, err
		}
		return &result{rowsAffected: 0}, nil
	}

	ss, err := prepareSpannerStmt(query, args)
	if err != nil {
		return nil, err
	}

	var rowsAffected int64
	if c.tx == nil {
		rowsAffected, err = c.execContextInNewRWTransaction(ctx, ss)
	} else {
		rowsAffected, err = c.tx.ExecContext(ctx, ss)
	}
	if err != nil {
		return nil, err
	}
	return &result{rowsAffected: rowsAffected}, nil
}

func (c *conn) Close() error {
	c.client.Close()
	return nil
}

func (c *conn) Begin() (driver.Tx, error) {
	return c.BeginTx(context.Background(), driver.TxOptions{})
}

func (c *conn) BeginTx(ctx context.Context, opts driver.TxOptions) (driver.Tx, error) {
	if c.inTransaction() {
		return nil, spanner.ToSpannerError(status.Errorf(codes.FailedPrecondition, "already in a transaction"))
	}

	if opts.ReadOnly {
		ro := c.client.ReadOnlyTransaction().WithTimestampBound(spanner.StrongRead())
		c.tx = &readOnlyTransaction{
			roTx: ro,
			close: func() {
				c.tx = nil
			},
		}
		return c.tx, nil
	}

	tx, err := spanner.NewReadWriteStmtBasedTransaction(ctx, c.client)
	if err != nil {
		return nil, err
	}
	c.tx = &readWriteTransaction{
		ctx:    ctx,
		client: c.client,
		rwTx:   tx,
		close: func() {
			c.tx = nil
		},
		retryAborts: c.retryAborts,
	}
	return c.tx, nil
}

func (c *conn) inTransaction() bool {
	return c.tx != nil
}

func (c *conn) execContextInNewRWTransaction(ctx context.Context, statement spanner.Statement) (int64, error) {
	var rowsAffected int64
	fn := func(ctx context.Context, tx *spanner.ReadWriteTransaction) error {
		count, err := tx.Update(ctx, statement)
		rowsAffected = count
		return err
	}
	_, err := c.client.ReadWriteTransaction(ctx, fn)
	if err != nil {
		return 0, err
	}
	return rowsAffected, nil
}<|MERGE_RESOLUTION|>--- conflicted
+++ resolved
@@ -311,11 +311,8 @@
 	case []spanner.NullDate:
 	case *civil.Date:
 	case []*civil.Date:
-<<<<<<< HEAD
-=======
 	case spanner.NullJSON:
 	case []spanner.NullJSON:
->>>>>>> 22b127e1
 	case spanner.GenericColumnValue:
 	}
 	return nil
