--- conflicted
+++ resolved
@@ -264,12 +264,8 @@
 // It will commit the underlying Spanner transaction. If the transaction is
 // aborted by Spanner, the entire transaction will automatically be retried,
 // unless internal retries have been disabled.
-<<<<<<< HEAD
 func (tx *rwTransaction) Commit() (err error) {
-=======
-func (tx *readWriteTransaction) Commit() (err error) {
 	var commitTs time.Time
->>>>>>> 5a0129b4
 	if tx.rwTx != nil {
 		if !tx.retryAborts {
 			ts, err := tx.rwTx.Commit(tx.ctx)
