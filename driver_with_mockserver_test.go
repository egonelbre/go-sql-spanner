// Copyright 2021 Google LLC
//
// Licensed under the Apache License, Version 2.0 (the "License");
// you may not use this file except in compliance with the License.
// You may obtain a copy of the License at
//
//     https://www.apache.org/licenses/LICENSE-2.0
//
// Unless required by applicable law or agreed to in writing, software
// distributed under the License is distributed on an "AS IS" BASIS,
// WITHOUT WARRANTIES OR CONDITIONS OF ANY KIND, either express or implied.
// See the License for the specific language governing permissions and
// limitations under the License.

package spannerdriver

import (
	"context"
	"database/sql"
	"database/sql/driver"
	"encoding/base64"
	"encoding/json"
	"fmt"
	"math/big"
	"reflect"
	"testing"
	"time"

	"cloud.google.com/go/civil"
	"cloud.google.com/go/spanner"
	"github.com/cloudspannerecosystem/go-sql-spanner/testutil"
	"github.com/golang/protobuf/proto"
	"github.com/golang/protobuf/ptypes"
	emptypb "github.com/golang/protobuf/ptypes/empty"
	proto3 "github.com/golang/protobuf/ptypes/struct"
	"github.com/google/go-cmp/cmp"
	"github.com/google/go-cmp/cmp/cmpopts"
	"google.golang.org/api/option"
	longrunningpb "google.golang.org/genproto/googleapis/longrunning"
	databasepb "google.golang.org/genproto/googleapis/spanner/admin/database/v1"
	sppb "google.golang.org/genproto/googleapis/spanner/v1"
	"google.golang.org/grpc/codes"
	gstatus "google.golang.org/grpc/status"
	"google.golang.org/protobuf/types/known/structpb"
)

func TestPingContext(t *testing.T) {
	t.Parallel()

	db, _, teardown := setupTestDBConnection(t)
	defer teardown()
	if err := db.PingContext(context.Background()); err != nil {
		t.Fatalf("unexpected error for ping: %v", err)
	}
}

func TestPingContext_Fails(t *testing.T) {
	t.Parallel()

	db, server, teardown := setupTestDBConnection(t)
	defer teardown()
	s := gstatus.Newf(codes.PermissionDenied, "Permission denied for database")
	_ = server.TestSpanner.PutStatementResult("SELECT 1", &testutil.StatementResult{Err: s.Err()})
	if g, w := db.PingContext(context.Background()), driver.ErrBadConn; g != w {
		t.Fatalf("ping error mismatch\nGot: %v\nWant: %v", g, w)
	}
}

func TestSimpleQuery(t *testing.T) {
	t.Parallel()

	db, server, teardown := setupTestDBConnection(t)
	defer teardown()
	rows, err := db.QueryContext(context.Background(), testutil.SelectFooFromBar)
	if err != nil {
		t.Fatal(err)
	}
	defer rows.Close()

	for want := int64(1); rows.Next(); want++ {
		cols, err := rows.Columns()
		if err != nil {
			t.Fatal(err)
		}
		if !cmp.Equal(cols, []string{"FOO"}) {
			t.Fatalf("cols mismatch\nGot: %v\nWant: %v", cols, []string{"FOO"})
		}
		var got int64
		err = rows.Scan(&got)
		if err != nil {
			t.Fatal(err)
		}
		if got != want {
			t.Fatalf("value mismatch\nGot: %v\nWant: %v", got, want)
		}
	}
	if rows.Err() != nil {
		t.Fatal(rows.Err())
	}
	requests := drainRequestsFromServer(server.TestSpanner)
	sqlRequests := requestsOfType(requests, reflect.TypeOf(&sppb.ExecuteSqlRequest{}))
	if g, w := len(sqlRequests), 1; g != w {
		t.Fatalf("sql requests count mismatch\nGot: %v\nWant: %v", g, w)
	}
	req := sqlRequests[0].(*sppb.ExecuteSqlRequest)
	if req.Transaction == nil {
		t.Fatalf("missing transaction for ExecuteSqlRequest")
	}
	if req.Transaction.GetSingleUse() == nil {
		t.Fatalf("missing single use selector for ExecuteSqlRequest")
	}
	if req.Transaction.GetSingleUse().GetReadOnly() == nil {
		t.Fatalf("missing read-only option for ExecuteSqlRequest")
	}
	if !req.Transaction.GetSingleUse().GetReadOnly().GetStrong() {
		t.Fatalf("missing strong timestampbound for ExecuteSqlRequest")
	}
}

func TestSimpleReadOnlyTransaction(t *testing.T) {
	t.Parallel()

	ctx := context.Background()
	db, server, teardown := setupTestDBConnection(t)
	defer teardown()
	tx, err := db.BeginTx(ctx, &sql.TxOptions{ReadOnly: true})
	if err != nil {
		t.Fatal(err)
	}
	rows, err := tx.Query(testutil.SelectFooFromBar)
	if err != nil {
		t.Fatal(err)
	}
	defer rows.Close()

	for want := int64(1); rows.Next(); want++ {
		cols, err := rows.Columns()
		if err != nil {
			t.Fatal(err)
		}
		if !cmp.Equal(cols, []string{"FOO"}) {
			t.Fatalf("cols mismatch\nGot: %v\nWant: %v", cols, []string{"FOO"})
		}
		var got int64
		err = rows.Scan(&got)
		if err != nil {
			t.Fatal(err)
		}
		if got != want {
			t.Fatalf("value mismatch\nGot: %v\nWant: %v", got, want)
		}
	}
	if rows.Err() != nil {
		t.Fatal(rows.Err())
	}
	err = tx.Commit()
	if err != nil {
		t.Fatal(err)
	}

	requests := drainRequestsFromServer(server.TestSpanner)
	sqlRequests := requestsOfType(requests, reflect.TypeOf(&sppb.ExecuteSqlRequest{}))
	if g, w := len(sqlRequests), 1; g != w {
		t.Fatalf("ExecuteSqlRequests count mismatch\nGot: %v\nWant: %v", g, w)
	}
	req := sqlRequests[0].(*sppb.ExecuteSqlRequest)
	if req.Transaction == nil {
		t.Fatalf("missing transaction for ExecuteSqlRequest")
	}
	if req.Transaction.GetId() == nil {
		t.Fatalf("missing id selector for ExecuteSqlRequest")
	}
	// Read-only transactions are not really committed on Cloud Spanner, so
	// there should be no commit request on the server.
	commitRequests := requestsOfType(requests, reflect.TypeOf(&sppb.CommitRequest{}))
	if g, w := len(commitRequests), 0; g != w {
		t.Fatalf("commit requests count mismatch\nGot: %v\nWant: %v", g, w)
	}
	beginReadOnlyRequests := filterBeginReadOnlyRequests(requestsOfType(requests, reflect.TypeOf(&sppb.BeginTransactionRequest{})))
	if g, w := len(beginReadOnlyRequests), 1; g != w {
		t.Fatalf("begin requests count mismatch\nGot: %v\nWant: %v", g, w)
	}
}

func TestSimpleReadWriteTransaction(t *testing.T) {
	t.Parallel()

	db, server, teardown := setupTestDBConnection(t)
	defer teardown()
	tx, err := db.Begin()
	if err != nil {
		t.Fatal(err)
	}
	rows, err := tx.Query(testutil.SelectFooFromBar)
	if err != nil {
		t.Fatal(err)
	}
	defer rows.Close()

	for want := int64(1); rows.Next(); want++ {
		cols, err := rows.Columns()
		if err != nil {
			t.Fatal(err)
		}
		if !cmp.Equal(cols, []string{"FOO"}) {
			t.Fatalf("cols mismatch\nGot: %v\nWant: %v", cols, []string{"FOO"})
		}
		var got int64
		err = rows.Scan(&got)
		if err != nil {
			t.Fatal(err)
		}
		if got != want {
			t.Fatalf("value mismatch\nGot: %v\nWant: %v", got, want)
		}
	}
	if rows.Err() != nil {
		t.Fatal(rows.Err())
	}
	err = tx.Commit()
	if err != nil {
		t.Fatal(err)
	}

	requests := drainRequestsFromServer(server.TestSpanner)
	sqlRequests := requestsOfType(requests, reflect.TypeOf(&sppb.ExecuteSqlRequest{}))
	if g, w := len(sqlRequests), 1; g != w {
		t.Fatalf("ExecuteSqlRequests count mismatch\nGot: %v\nWant: %v", g, w)
	}
	req := sqlRequests[0].(*sppb.ExecuteSqlRequest)
	if req.Transaction == nil {
		t.Fatalf("missing transaction for ExecuteSqlRequest")
	}
	if req.Transaction.GetId() == nil {
		t.Fatalf("missing id selector for ExecuteSqlRequest")
	}
	commitRequests := requestsOfType(requests, reflect.TypeOf(&sppb.CommitRequest{}))
	if g, w := len(commitRequests), 1; g != w {
		t.Fatalf("commit requests count mismatch\nGot: %v\nWant: %v", g, w)
	}
	commitReq := commitRequests[0].(*sppb.CommitRequest)
	if c, e := commitReq.GetTransactionId(), req.Transaction.GetId(); !cmp.Equal(c, e) {
		t.Fatalf("transaction id mismatch\nCommit: %c\nExecute: %v", c, e)
	}
}

func TestPreparedQuery(t *testing.T) {
	t.Parallel()

	db, server, teardown := setupTestDBConnection(t)
	defer teardown()
	_ = server.TestSpanner.PutStatementResult(
		"SELECT * FROM Test WHERE Id=@id",
		&testutil.StatementResult{
			Type:      testutil.StatementResultResultSet,
			ResultSet: testutil.CreateSelect1ResultSet(),
		},
	)

	stmt, err := db.Prepare("SELECT * FROM Test WHERE Id=@id")
	if err != nil {
		t.Fatal(err)
	}
	defer stmt.Close()
	rows, err := stmt.Query(1)
	if err != nil {
		t.Fatal(err)
	}
	defer rows.Close()

	for want := int64(1); rows.Next(); want++ {
		var got int64
		err = rows.Scan(&got)
		if err != nil {
			t.Fatal(err)
		}
		if got != want {
			t.Fatalf("value mismatch\nGot: %v\nWant: %v", got, want)
		}
	}
	if rows.Err() != nil {
		t.Fatal(rows.Err())
	}
	requests := drainRequestsFromServer(server.TestSpanner)
	sqlRequests := requestsOfType(requests, reflect.TypeOf(&sppb.ExecuteSqlRequest{}))
	if g, w := len(sqlRequests), 1; g != w {
		t.Fatalf("sql requests count mismatch\nGot: %v\nWant: %v", g, w)
	}
	req := sqlRequests[0].(*sppb.ExecuteSqlRequest)
	if g, w := len(req.ParamTypes), 1; g != w {
		t.Fatalf("param types length mismatch\nGot: %v\nWant: %v", g, w)
	}
	if pt, ok := req.ParamTypes["id"]; ok {
		if g, w := pt.Code, sppb.TypeCode_INT64; g != w {
			t.Fatalf("param type mismatch\nGot: %v\nWant: %v", g, w)
		}
	} else {
		t.Fatalf("no param type found for @id")
	}
	if g, w := len(req.Params.Fields), 1; g != w {
		t.Fatalf("params length mismatch\nGot: %v\nWant: %v", g, w)
	}
	if val, ok := req.Params.Fields["id"]; ok {
		if g, w := val.GetStringValue(), "1"; g != w {
			t.Fatalf("param value mismatch\nGot: %v\nWant: %v", g, w)
		}
	} else {
		t.Fatalf("no value found for param @id")
	}
}

func TestQueryWithAllTypes(t *testing.T) {
	t.Parallel()

	db, server, teardown := setupTestDBConnection(t)
	defer teardown()
	query := `SELECT *
             FROM Test
             WHERE ColBool=@bool 
             AND   ColString=@string
             AND   ColBytes=@bytes
             AND   ColInt=@int64
             AND   ColFloat=@float64
             AND   ColNumeric=@numeric
             AND   ColDate=@date
             AND   ColTimestamp=@timestamp
             AND   ColJson=@json
             AND   ColBoolArray=@boolArray
             AND   ColStringArray=@stringArray
             AND   ColBytesArray=@bytesArray
             AND   ColIntArray=@int64Array
             AND   ColFloatArray=@float64Array
             AND   ColNumericArray=@numericArray
             AND   ColDateArray=@dateArray
             AND   ColTimestampArray=@timestampArray
             AND   ColJsonArray=@jsonArray`
	_ = server.TestSpanner.PutStatementResult(
		query,
		&testutil.StatementResult{
			Type:      testutil.StatementResultResultSet,
			ResultSet: testutil.CreateResultSetWithAllTypes(false),
		},
	)

	stmt, err := db.Prepare(query)
	if err != nil {
		t.Fatal(err)
	}
	defer stmt.Close()
	ts, _ := time.Parse(time.RFC3339Nano, "2021-07-22T10:26:17.123Z")
	ts1, _ := time.Parse(time.RFC3339Nano, "2021-07-21T21:07:59.339911800Z")
	ts2, _ := time.Parse(time.RFC3339Nano, "2021-07-27T21:07:59.339911800Z")
	rows, err := stmt.QueryContext(
		context.Background(),
		true,
		"test",
		[]byte("testbytes"),
		int64(5),
		3.14,
		numeric("6.626"),
		civil.Date{Year: 2021, Month: 7, Day: 21},
		ts,
		nullJson(true, `{"key":"value","other-key":["value1","value2"]}`),
		[]spanner.NullBool{{Valid: true, Bool: true}, {}, {Valid: true, Bool: false}},
		[]spanner.NullString{{Valid: true, StringVal: "test1"}, {}, {Valid: true, StringVal: "test2"}},
		[][]byte{[]byte("testbytes1"), nil, []byte("testbytes2")},
		[]spanner.NullInt64{{Valid: true, Int64: 1}, {}, {Valid: true, Int64: 2}},
		[]spanner.NullFloat64{{Valid: true, Float64: 6.626}, {}, {Valid: true, Float64: 10.01}},
		[]spanner.NullNumeric{nullNumeric(true, "3.14"), {}, nullNumeric(true, "10.01")},
		[]spanner.NullDate{{Valid: true, Date: civil.Date{Year: 2000, Month: 2, Day: 29}}, {}, {Valid: true, Date: civil.Date{Year: 2021, Month: 7, Day: 27}}},
		[]spanner.NullTime{{Valid: true, Time: ts1}, {}, {Valid: true, Time: ts2}},
		[]spanner.NullJSON{
			nullJson(true, `{"key1": "value1", "other-key1": ["value1", "value2"]}`),
			nullJson(false, ""),
			nullJson(true, `{"key2": "value2", "other-key2": ["value1", "value2"]}`),
		},
	)
	if err != nil {
		t.Fatal(err)
	}
	defer rows.Close()

	for rows.Next() {
		var b bool
		var s string
		var bt []byte
		var i int64
		var f float64
		var r spanner.NullNumeric
		var d spanner.NullDate
		var ts time.Time
		var j spanner.NullJSON
		var bArray []spanner.NullBool
		var sArray []spanner.NullString
		var btArray [][]byte
		var iArray []spanner.NullInt64
		var fArray []spanner.NullFloat64
		var rArray []spanner.NullNumeric
		var dArray []spanner.NullDate
		var tsArray []spanner.NullTime
		var jArray []spanner.NullJSON
		err = rows.Scan(&b, &s, &bt, &i, &f, &r, &d, &ts, &j, &bArray, &sArray, &btArray, &iArray, &fArray, &rArray, &dArray, &tsArray, &jArray)
		if err != nil {
			t.Fatal(err)
		}
		if g, w := b, true; g != w {
			t.Errorf("row value mismatch for bool\nGot: %v\nWant: %v", g, w)
		}
		if g, w := s, "test"; g != w {
			t.Errorf("row value mismatch for string\nGot: %v\nWant: %v", g, w)
		}
		if g, w := bt, []byte("testbytes"); !cmp.Equal(g, w) {
			t.Errorf("row value mismatch for bytes\nGot: %v\nWant: %v", g, w)
		}
		if g, w := i, int64(5); g != w {
			t.Errorf("row value mismatch for int64\nGot: %v\nWant: %v", g, w)
		}
		if g, w := f, 3.14; g != w {
			t.Errorf("row value mismatch for float64\nGot: %v\nWant: %v", g, w)
		}
		if g, w := r, numeric("6.626"); g.Numeric.Cmp(&w) != 0 {
			t.Errorf("row value mismatch for numeric\nGot: %v\nWant: %v", g, w)
		}
		if g, w := d, nullDate(true, "2021-07-21"); !cmp.Equal(g, w) {
			t.Errorf("row value mismatch for date\nGot: %v\nWant: %v", g, w)
		}
		if g, w := ts, time.Date(2021, 7, 21, 21, 7, 59, 339911800, time.UTC); g != w {
			t.Errorf("row value mismatch for timestamp\nGot: %v\nWant: %v", g, w)
		}
		if !runsOnEmulator() {
			if g, w := j, nullJson(true, `{"key":"value","other-key":["value1","value2"]}`); !cmp.Equal(g, w) {
				t.Errorf("row value mismatch for json\nGot: %v\nWant: %v", g, w)
			}
		}
		if g, w := bArray, []spanner.NullBool{{Valid: true, Bool: true}, {}, {Valid: true, Bool: false}}; !cmp.Equal(g, w) {
			t.Errorf("row value mismatch for bool array\nGot: %v\nWant: %v", g, w)
		}
		if g, w := sArray, []spanner.NullString{{Valid: true, StringVal: "test1"}, {}, {Valid: true, StringVal: "test2"}}; !cmp.Equal(g, w) {
			t.Errorf("row value mismatch for string array\nGot: %v\nWant: %v", g, w)
		}
		if g, w := btArray, [][]byte{[]byte("testbytes1"), nil, []byte("testbytes2")}; !cmp.Equal(g, w) {
			t.Errorf("row value mismatch for bytes array\nGot: %v\nWant: %v", g, w)
		}
		if g, w := iArray, []spanner.NullInt64{{Valid: true, Int64: 1}, {}, {Valid: true, Int64: 2}}; !cmp.Equal(g, w) {
			t.Errorf("row value mismatch for int array\nGot: %v\nWant: %v", g, w)
		}
		if g, w := fArray, []spanner.NullFloat64{{Valid: true, Float64: 6.626}, {}, {Valid: true, Float64: 10.01}}; !cmp.Equal(g, w) {
			t.Errorf("row value mismatch for float array\nGot: %v\nWant: %v", g, w)
		}
		if g, w := rArray, []spanner.NullNumeric{nullNumeric(true, "3.14"), {}, nullNumeric(true, "10.01")}; !cmp.Equal(g, w, cmp.AllowUnexported(big.Rat{}, big.Int{})) {
			t.Errorf("row value mismatch for numeric array\nGot: %v\nWant: %v", g, w)
		}
		if g, w := dArray, []spanner.NullDate{{Valid: true, Date: civil.Date{Year: 2000, Month: 2, Day: 29}}, {}, {Valid: true, Date: civil.Date{Year: 2021, Month: 7, Day: 27}}}; !cmp.Equal(g, w) {
			t.Errorf("row value mismatch for date array\nGot: %v\nWant: %v", g, w)
		}
		if g, w := tsArray, []spanner.NullTime{{Valid: true, Time: ts1}, {}, {Valid: true, Time: ts2}}; !cmp.Equal(g, w) {
			t.Errorf("row value mismatch for timestamp array\nGot: %v\nWant: %v", g, w)
		}
		if !runsOnEmulator() {
			if g, w := jArray, []spanner.NullJSON{
				nullJson(true, `{"key1": "value1", "other-key1": ["value1", "value2"]}`),
				nullJson(false, ""),
				nullJson(true, `{"key2": "value2", "other-key2": ["value1", "value2"]}`),
			}; !cmp.Equal(g, w) {
				t.Errorf("row value mismatch for json array\nGot: %v\nWant: %v", g, w)
			}
		}
	}
	if rows.Err() != nil {
		t.Fatal(rows.Err())
	}
	requests := drainRequestsFromServer(server.TestSpanner)
	sqlRequests := requestsOfType(requests, reflect.TypeOf(&sppb.ExecuteSqlRequest{}))
	if g, w := len(sqlRequests), 1; g != w {
		t.Fatalf("sql requests count mismatch\nGot: %v\nWant: %v", g, w)
	}
	req := sqlRequests[0].(*sppb.ExecuteSqlRequest)
	if g, w := len(req.ParamTypes), 18; g != w {
		t.Fatalf("param types length mismatch\nGot: %v\nWant: %v", g, w)
	}
	if g, w := len(req.Params.Fields), 18; g != w {
		t.Fatalf("params length mismatch\nGot: %v\nWant: %v", g, w)
	}
	wantParams := []struct {
		name  string
		code  sppb.TypeCode
		array bool
		value interface{}
	}{
		{
			name:  "bool",
			code:  sppb.TypeCode_BOOL,
			value: true,
		},
		{
			name:  "string",
			code:  sppb.TypeCode_STRING,
			value: "test",
		},
		{
			name:  "bytes",
			code:  sppb.TypeCode_BYTES,
			value: base64.StdEncoding.EncodeToString([]byte("testbytes")),
		},
		{
			name:  "int64",
			code:  sppb.TypeCode_INT64,
			value: "5",
		},
		{
			name:  "float64",
			code:  sppb.TypeCode_FLOAT64,
			value: 3.14,
		},
		{
			name:  "numeric",
			code:  sppb.TypeCode_NUMERIC,
			value: "6.626000000",
		},
		{
			name:  "date",
			code:  sppb.TypeCode_DATE,
			value: "2021-07-21",
		},
		{
			name:  "timestamp",
			code:  sppb.TypeCode_TIMESTAMP,
			value: "2021-07-22T10:26:17.123Z",
		},
		{
			name:  "json",
			code:  sppb.TypeCode_JSON,
			value: `{"key":"value","other-key":["value1","value2"]}`,
		},
		{
			name:  "boolArray",
			code:  sppb.TypeCode_BOOL,
			array: true,
			value: &structpb.ListValue{Values: []*structpb.Value{
				{Kind: &structpb.Value_BoolValue{BoolValue: true}},
				{Kind: &structpb.Value_NullValue{}},
				{Kind: &structpb.Value_BoolValue{BoolValue: false}},
			}},
		},
		{
			name:  "stringArray",
			code:  sppb.TypeCode_STRING,
			array: true,
			value: &structpb.ListValue{Values: []*structpb.Value{
				{Kind: &structpb.Value_StringValue{StringValue: "test1"}},
				{Kind: &structpb.Value_NullValue{}},
				{Kind: &structpb.Value_StringValue{StringValue: "test2"}},
			}},
		},
		{
			name:  "bytesArray",
			code:  sppb.TypeCode_BYTES,
			array: true,
			value: &structpb.ListValue{Values: []*structpb.Value{
				{Kind: &structpb.Value_StringValue{StringValue: base64.StdEncoding.EncodeToString([]byte("testbytes1"))}},
				{Kind: &structpb.Value_NullValue{}},
				{Kind: &structpb.Value_StringValue{StringValue: base64.StdEncoding.EncodeToString([]byte("testbytes2"))}},
			}},
		},
		{
			name:  "int64Array",
			code:  sppb.TypeCode_INT64,
			array: true,
			value: &structpb.ListValue{Values: []*structpb.Value{
				{Kind: &structpb.Value_StringValue{StringValue: "1"}},
				{Kind: &structpb.Value_NullValue{}},
				{Kind: &structpb.Value_StringValue{StringValue: "2"}},
			}},
		},
		{
			name:  "float64Array",
			code:  sppb.TypeCode_FLOAT64,
			array: true,
			value: &structpb.ListValue{Values: []*structpb.Value{
				{Kind: &structpb.Value_NumberValue{NumberValue: 6.626}},
				{Kind: &structpb.Value_NullValue{}},
				{Kind: &structpb.Value_NumberValue{NumberValue: 10.01}},
			}},
		},
		{
			name:  "numericArray",
			code:  sppb.TypeCode_NUMERIC,
			array: true,
			value: &structpb.ListValue{Values: []*structpb.Value{
				{Kind: &structpb.Value_StringValue{StringValue: "3.140000000"}},
				{Kind: &structpb.Value_NullValue{}},
				{Kind: &structpb.Value_StringValue{StringValue: "10.010000000"}},
			}},
		},
		{
			name:  "dateArray",
			code:  sppb.TypeCode_DATE,
			array: true,
			value: &structpb.ListValue{Values: []*structpb.Value{
				{Kind: &structpb.Value_StringValue{StringValue: "2000-02-29"}},
				{Kind: &structpb.Value_NullValue{}},
				{Kind: &structpb.Value_StringValue{StringValue: "2021-07-27"}},
			}},
		},
		{
			name:  "timestampArray",
			code:  sppb.TypeCode_TIMESTAMP,
			array: true,
			value: &structpb.ListValue{Values: []*structpb.Value{
				{Kind: &structpb.Value_StringValue{StringValue: "2021-07-21T21:07:59.3399118Z"}},
				{Kind: &structpb.Value_NullValue{}},
				{Kind: &structpb.Value_StringValue{StringValue: "2021-07-27T21:07:59.3399118Z"}},
			}},
		},
		{
			name:  "jsonArray",
			code:  sppb.TypeCode_JSON,
			array: true,
			value: &structpb.ListValue{Values: []*structpb.Value{
				{Kind: &structpb.Value_StringValue{StringValue: `{"key1":"value1","other-key1":["value1","value2"]}`}},
				{Kind: &structpb.Value_NullValue{}},
				{Kind: &structpb.Value_StringValue{StringValue: `{"key2":"value2","other-key2":["value1","value2"]}`}},
			}},
		},
	}
	for _, wantParam := range wantParams {
		if pt, ok := req.ParamTypes[wantParam.name]; ok {
			if wantParam.array {
				if g, w := pt.Code, sppb.TypeCode_ARRAY; g != w {
					t.Errorf("param type mismatch\nGot: %v\nWant: %v", g, w)
				}
				if g, w := pt.ArrayElementType.Code, wantParam.code; g != w {
					t.Errorf("param array element type mismatch\nGot: %v\nWant: %v", g, w)
				}
			} else {
				if g, w := pt.Code, wantParam.code; g != w {
					t.Errorf("param type mismatch\nGot: %v\nWant: %v", g, w)
				}
			}
		} else {
			t.Errorf("no param type found for @%s", wantParam.name)
		}
		if val, ok := req.Params.Fields[wantParam.name]; ok {
			var g interface{}
			if wantParam.array {
				g = val.GetListValue()
			} else {
				switch wantParam.code {
				case sppb.TypeCode_BOOL:
					g = val.GetBoolValue()
				case sppb.TypeCode_FLOAT64:
					g = val.GetNumberValue()
				default:
					g = val.GetStringValue()
				}
			}
			if wantParam.array {
				if !cmp.Equal(g, wantParam.value, cmpopts.IgnoreUnexported(structpb.ListValue{}, structpb.Value{})) {
					t.Errorf("array param value mismatch\nGot:  %v\nWant: %v", g, wantParam.value)
				}
			} else {
				if g != wantParam.value {
					t.Errorf("param value mismatch\nGot: %v\nWant: %v", g, wantParam.value)
				}
			}
		} else {
			t.Errorf("no value found for param @%s", wantParam.name)
		}
	}
}

func TestQueryWithNullParameters(t *testing.T) {
	t.Parallel()

	db, server, teardown := setupTestDBConnection(t)
	defer teardown()
	query := `SELECT *
             FROM Test
             WHERE ColBool=@bool 
             AND   ColString=@string
             AND   ColBytes=@bytes
             AND   ColInt=@int64
             AND   ColFloat=@float64
             AND   ColNumeric=@numeric
             AND   ColDate=@date
             AND   ColTimestamp=@timestamp
             AND   ColJson=@json
             AND   ColBoolArray=@boolArray
             AND   ColStringArray=@stringArray
             AND   ColBytesArray=@bytesArray
             AND   ColIntArray=@int64Array
             AND   ColFloatArray=@float64Array
             AND   ColNumericArray=@numericArray
             AND   ColDateArray=@dateArray
             AND   ColTimestampArray=@timestampArray
             AND   ColJsonArray=@jsonArray`
	_ = server.TestSpanner.PutStatementResult(
		query,
		&testutil.StatementResult{
			Type:      testutil.StatementResultResultSet,
			ResultSet: testutil.CreateResultSetWithAllTypes(true),
		},
	)

	stmt, err := db.Prepare(query)
	if err != nil {
		t.Fatal(err)
	}
	defer stmt.Close()
	for _, p := range []struct {
		typed  int
		values []interface{}
	}{
		{
			typed: 0,
			values: []interface{}{
				nil, // bool
				nil, // string
				nil, // bytes
				nil, // int64
				nil, // float64
				nil, // numeric
				nil, // date
				nil, // timestamp
<<<<<<< HEAD
=======
				nil, // json
>>>>>>> 22b127e1
				nil, // bool array
				nil, // string array
				nil, // bytes array
				nil, // int64 array
				nil, // float64 array
				nil, // numeric array
				nil, // date array
				nil, // timestamp array
<<<<<<< HEAD
			}},
		{
			typed: 7,
=======
				nil, // json array
			}},
		{
			typed: 8,
>>>>>>> 22b127e1
			values: []interface{}{
				spanner.NullBool{},
				spanner.NullString{},
				nil, // bytes
				spanner.NullInt64{},
				spanner.NullFloat64{},
				spanner.NullNumeric{},
				spanner.NullDate{},
				spanner.NullTime{},
<<<<<<< HEAD
=======
				spanner.NullJSON{},
>>>>>>> 22b127e1
				nil, // bool array
				nil, // string array
				nil, // bytes array
				nil, // int64 array
				nil, // float64 array
				nil, // numeric array
				nil, // date array
				nil, // timestamp array
<<<<<<< HEAD
=======
				nil, // json array
>>>>>>> 22b127e1
			}},
	} {
		rows, err := stmt.QueryContext(context.Background(), p.values...)
		if err != nil {
			t.Fatal(err)
		}
		defer rows.Close()

		for rows.Next() {
			var b sql.NullBool
			var s sql.NullString
			var bt []byte
			var i sql.NullInt64
			var f sql.NullFloat64
			var r spanner.NullNumeric // There's no equivalent sql type.
			var d spanner.NullDate    // There's no equivalent sql type.
			var ts sql.NullTime
<<<<<<< HEAD
=======
			var j spanner.NullJSON // There's no equivalent sql type.
>>>>>>> 22b127e1
			var bArray []spanner.NullBool
			var sArray []spanner.NullString
			var btArray [][]byte
			var iArray []spanner.NullInt64
			var fArray []spanner.NullFloat64
			var rArray []spanner.NullNumeric
			var dArray []spanner.NullDate
			var tsArray []spanner.NullTime
<<<<<<< HEAD
			err = rows.Scan(&b, &s, &bt, &i, &f, &r, &d, &ts, &bArray, &sArray, &btArray, &iArray, &fArray, &rArray, &dArray, &tsArray)
=======
			var jArray []spanner.NullJSON
			err = rows.Scan(&b, &s, &bt, &i, &f, &r, &d, &ts, &j, &bArray, &sArray, &btArray, &iArray, &fArray, &rArray, &dArray, &tsArray, &jArray)
>>>>>>> 22b127e1
			if err != nil {
				t.Fatal(err)
			}
			if b.Valid {
				t.Errorf("row value mismatch for bool\nGot: %v\nWant: %v", b, spanner.NullBool{})
			}
			if s.Valid {
				t.Errorf("row value mismatch for string\nGot: %v\nWant: %v", s, spanner.NullString{})
			}
			if bt != nil {
				t.Errorf("row value mismatch for bytes\nGot: %v\nWant: %v", bt, nil)
			}
			if i.Valid {
				t.Errorf("row value mismatch for int64\nGot: %v\nWant: %v", i, spanner.NullInt64{})
			}
			if f.Valid {
				t.Errorf("row value mismatch for float64\nGot: %v\nWant: %v", f, spanner.NullFloat64{})
			}
			if r.Valid {
				t.Errorf("row value mismatch for numeric\nGot: %v\nWant: %v", r, spanner.NullNumeric{})
			}
			if d.Valid {
				t.Errorf("row value mismatch for date\nGot: %v\nWant: %v", d, spanner.NullDate{})
			}
			if ts.Valid {
				t.Errorf("row value mismatch for timestamp\nGot: %v\nWant: %v", ts, spanner.NullTime{})
			}
<<<<<<< HEAD
=======
			if j.Valid {
				t.Errorf("row value mismatch for json\nGot: %v\nWant: %v", j, spanner.NullJSON{})
			}
			if bArray != nil {
				t.Errorf("row value mismatch for bool array\nGot: %v\nWant: %v", bArray, nil)
			}
			if sArray != nil {
				t.Errorf("row value mismatch for string array\nGot: %v\nWant: %v", sArray, nil)
			}
			if btArray != nil {
				t.Errorf("row value mismatch for bytes array array\nGot: %v\nWant: %v", btArray, nil)
			}
			if iArray != nil {
				t.Errorf("row value mismatch for int64 array\nGot: %v\nWant: %v", iArray, nil)
			}
			if fArray != nil {
				t.Errorf("row value mismatch for float64 array\nGot: %v\nWant: %v", fArray, nil)
			}
			if rArray != nil {
				t.Errorf("row value mismatch for numeric array\nGot: %v\nWant: %v", rArray, nil)
			}
			if dArray != nil {
				t.Errorf("row value mismatch for date array\nGot: %v\nWant: %v", dArray, nil)
			}
			if tsArray != nil {
				t.Errorf("row value mismatch for timestamp array\nGot: %v\nWant: %v", tsArray, nil)
			}
			if jArray != nil {
				t.Errorf("row value mismatch for json array\nGot: %v\nWant: %v", jArray, nil)
			}
>>>>>>> 22b127e1
		}
		if rows.Err() != nil {
			t.Fatal(rows.Err())
		}
		requests := drainRequestsFromServer(server.TestSpanner)
		sqlRequests := requestsOfType(requests, reflect.TypeOf(&sppb.ExecuteSqlRequest{}))
		if g, w := len(sqlRequests), 1; g != w {
			t.Fatalf("sql requests count mismatch\nGot: %v\nWant: %v", g, w)
		}
		req := sqlRequests[0].(*sppb.ExecuteSqlRequest)
		// The param types map should be empty when we are only sending untyped nil params.
		if g, w := len(req.ParamTypes), p.typed; g != w {
			t.Fatalf("param types length mismatch\nGot: %v\nWant: %v", g, w)
		}
<<<<<<< HEAD
		if g, w := len(req.Params.Fields), 16; g != w {
=======
		if g, w := len(req.Params.Fields), 18; g != w {
>>>>>>> 22b127e1
			t.Fatalf("params length mismatch\nGot: %v\nWant: %v", g, w)
		}
		for _, param := range req.Params.Fields {
			if _, ok := param.GetKind().(*proto3.Value_NullValue); !ok {
				t.Errorf("param value mismatch\nGot: %v\nWant: %v", param.GetKind(), proto3.Value_NullValue{})
			}
		}
	}
}

func TestDmlInAutocommit(t *testing.T) {
	t.Parallel()

	db, server, teardown := setupTestDBConnection(t)
	defer teardown()
	res, err := db.ExecContext(context.Background(), testutil.UpdateBarSetFoo)
	if err != nil {
		t.Fatal(err)
	}
	affected, err := res.RowsAffected()
	if err != nil {
		t.Fatal(err)
	}
	if g, w := affected, int64(testutil.UpdateBarSetFooRowCount); g != w {
		t.Fatalf("row count mismatch\nGot: %v\nWant: %v", g, w)
	}
	requests := drainRequestsFromServer(server.TestSpanner)
	sqlRequests := requestsOfType(requests, reflect.TypeOf(&sppb.ExecuteSqlRequest{}))
	if g, w := len(sqlRequests), 1; g != w {
		t.Fatalf("ExecuteSqlRequests count mismatch\nGot: %v\nWant: %v", g, w)
	}
	// The DML statement should use a transaction even though no explicit
	// transaction was created.
	req := sqlRequests[0].(*sppb.ExecuteSqlRequest)
	if req.Transaction == nil {
		t.Fatalf("missing transaction for ExecuteSqlRequest")
	}
	if req.Transaction.GetId() == nil {
		t.Fatalf("missing id selector for ExecuteSqlRequest")
	}
	commitRequests := requestsOfType(requests, reflect.TypeOf(&sppb.CommitRequest{}))
	if g, w := len(commitRequests), 1; g != w {
		t.Fatalf("commit requests count mismatch\nGot: %v\nWant: %v", g, w)
	}
	commitReq := commitRequests[0].(*sppb.CommitRequest)
	if c, e := commitReq.GetTransactionId(), req.Transaction.GetId(); !cmp.Equal(c, e) {
		t.Fatalf("transaction id mismatch\nCommit: %c\nExecute: %v", c, e)
	}
}

func TestDdlInAutocommit(t *testing.T) {
	t.Parallel()

	db, server, teardown := setupTestDBConnection(t)
	defer teardown()

	var expectedResponse = &emptypb.Empty{}
	any, _ := ptypes.MarshalAny(expectedResponse)
	server.TestDatabaseAdmin.SetResps([]proto.Message{
		&longrunningpb.Operation{
			Done:   true,
			Result: &longrunningpb.Operation_Response{Response: any},
			Name:   "test-operation",
		},
	})
	query := "CREATE TABLE Singers (SingerId INT64, FirstName STRING(100), LastName STRING(100)) PRIMARY KEY (SingerId)"
	res, err := db.ExecContext(context.Background(), query)
	if err != nil {
		t.Fatal(err)
	}
	affected, err := res.RowsAffected()
	if err != nil {
		t.Fatal(err)
	}
	if affected != 0 {
		t.Fatalf("affected rows count mismatch\nGot: %v\nWant: %v", affected, 0)
	}
	requests := server.TestDatabaseAdmin.Reqs()
	if g, w := len(requests), 1; g != w {
		t.Fatalf("requests count mismatch\nGot: %v\nWant: %v", g, w)
	}
	if req, ok := requests[0].(*databasepb.UpdateDatabaseDdlRequest); ok {
		if g, w := len(req.Statements), 1; g != w {
			t.Fatalf("statement count mismatch\nGot: %v\nWant: %v", g, w)
		}
		if g, w := req.Statements[0], query; g != w {
			t.Fatalf("statement mismatch\nGot: %v\nWant: %v", g, w)
		}
	} else {
		t.Fatalf("request type mismatch, got %v", requests[0])
	}
}

func TestDdlInTransaction(t *testing.T) {
	t.Parallel()

	db, server, teardown := setupTestDBConnection(t)
	defer teardown()

	var expectedResponse = &emptypb.Empty{}
	any, _ := ptypes.MarshalAny(expectedResponse)
	server.TestDatabaseAdmin.SetResps([]proto.Message{
		&longrunningpb.Operation{
			Done:   true,
			Result: &longrunningpb.Operation_Response{Response: any},
			Name:   "test-operation",
		},
	})
	query := "CREATE TABLE Singers (SingerId INT64, FirstName STRING(100), LastName STRING(100)) PRIMARY KEY (SingerId)"
	tx, err := db.BeginTx(context.Background(), &sql.TxOptions{})
	if err != nil {
		t.Fatal(err)
	}
	res, err := tx.ExecContext(context.Background(), query)
	if err != nil {
		t.Fatal(err)
	}
	affected, err := res.RowsAffected()
	if err != nil {
		t.Fatal(err)
	}
	if affected != 0 {
		t.Fatalf("affected rows count mismatch\nGot: %v\nWant: %v", affected, 0)
	}
	requests := server.TestDatabaseAdmin.Reqs()
	if g, w := len(requests), 1; g != w {
		t.Fatalf("requests count mismatch\nGot: %v\nWant: %v", g, w)
	}
	if req, ok := requests[0].(*databasepb.UpdateDatabaseDdlRequest); ok {
		if g, w := len(req.Statements), 1; g != w {
			t.Fatalf("statement count mismatch\nGot: %v\nWant: %v", g, w)
		}
		if g, w := req.Statements[0], query; g != w {
			t.Fatalf("statement mismatch\nGot: %v\nWant: %v", g, w)
		}
	} else {
		t.Fatalf("request type mismatch, got %v", requests[0])
	}
}

func TestBegin(t *testing.T) {
	t.Parallel()

	db, _, teardown := setupTestDBConnection(t)
	defer teardown()

	// Ensure that the old Begin method works.
	_, err := db.Begin()
	if err != nil {
		t.Fatalf("Begin failed: %v", err)
	}
}

func TestQuery(t *testing.T) {
	t.Parallel()

	db, _, teardown := setupTestDBConnection(t)
	defer teardown()

	// Ensure that the old Query method works.
	rows, err := db.Query(testutil.SelectFooFromBar)
	if err != nil {
		t.Fatalf("Query failed: %v", err)
	}
	defer rows.Close()
}

func TestExec(t *testing.T) {
	t.Parallel()

	db, _, teardown := setupTestDBConnection(t)
	defer teardown()

	// Ensure that the old Exec method works.
	_, err := db.Exec(testutil.UpdateBarSetFoo)
	if err != nil {
		t.Fatalf("Exec failed: %v", err)
	}
}

func TestPrepare(t *testing.T) {
	t.Parallel()

	db, _, teardown := setupTestDBConnection(t)
	defer teardown()

	// Ensure that the old Prepare method works.
	_, err := db.Prepare(testutil.SelectFooFromBar)
	if err != nil {
		t.Fatalf("Prepare failed: %v", err)
	}
}

func TestPing(t *testing.T) {
	t.Parallel()

	db, _, teardown := setupTestDBConnection(t)
	defer teardown()

	// Ensure that the old Ping method works.
	err := db.Ping()
	if err != nil {
		t.Fatalf("Ping failed: %v", err)
	}
}

func numeric(v string) big.Rat {
	res, _ := big.NewRat(1, 1).SetString(v)
	return *res
}

func nullNumeric(valid bool, v string) spanner.NullNumeric {
	if !valid {
		return spanner.NullNumeric{}
	}
	return spanner.NullNumeric{Valid: true, Numeric: numeric(v)}
}

func date(v string) civil.Date {
	res, _ := civil.ParseDate(v)
	return res
}

func nullDate(valid bool, v string) spanner.NullDate {
	if !valid {
		return spanner.NullDate{}
	}
	return spanner.NullDate{Valid: true, Date: date(v)}
}

func nullJson(valid bool, v string) spanner.NullJSON {
	if !valid {
		return spanner.NullJSON{}
	}
	var m map[string]interface{}
	_ = json.Unmarshal([]byte(v), &m)
	return spanner.NullJSON{Valid: true, Value: m}
}

func setupTestDBConnection(t *testing.T) (db *sql.DB, server *testutil.MockedSpannerInMemTestServer, teardown func()) {
	return setupTestDBConnectionWithParams(t, "")
}

func setupTestDBConnectionWithParams(t *testing.T, params string) (db *sql.DB, server *testutil.MockedSpannerInMemTestServer, teardown func()) {
	server, _, serverTeardown := setupMockedTestServer(t)
	db, err := sql.Open(
		"spanner",
		fmt.Sprintf("%s/projects/p/instances/i/databases/d?useplaintext=true;%s", server.Address, params))
	if err != nil {
		serverTeardown()
		t.Fatal(err)
	}
	return db, server, func() {
		_ = db.Close()
		serverTeardown()
	}
}

func setupMockedTestServer(t *testing.T) (server *testutil.MockedSpannerInMemTestServer, client *spanner.Client, teardown func()) {
	return setupMockedTestServerWithConfig(t, spanner.ClientConfig{})
}

func setupMockedTestServerWithConfig(t *testing.T, config spanner.ClientConfig) (server *testutil.MockedSpannerInMemTestServer, client *spanner.Client, teardown func()) {
	return setupMockedTestServerWithConfigAndClientOptions(t, config, []option.ClientOption{})
}

func setupMockedTestServerWithConfigAndClientOptions(t *testing.T, config spanner.ClientConfig, clientOptions []option.ClientOption) (server *testutil.MockedSpannerInMemTestServer, client *spanner.Client, teardown func()) {
	server, opts, serverTeardown := testutil.NewMockedSpannerInMemTestServer(t)
	opts = append(opts, clientOptions...)
	ctx := context.Background()
	formattedDatabase := fmt.Sprintf("projects/%s/instances/%s/databases/%s", "[PROJECT]", "[INSTANCE]", "[DATABASE]")
	client, err := spanner.NewClientWithConfig(ctx, formattedDatabase, config, opts...)
	if err != nil {
		t.Fatal(err)
	}
	return server, client, func() {
		client.Close()
		serverTeardown()
	}
}

func filterBeginReadOnlyRequests(requests []interface{}) []*sppb.BeginTransactionRequest {
	res := make([]*sppb.BeginTransactionRequest, 0)
	for _, r := range requests {
		if req, ok := r.(*sppb.BeginTransactionRequest); ok {
			if req.Options != nil && req.Options.GetReadOnly() != nil {
				res = append(res, req)
			}
		}
	}
	return res
}

func requestsOfType(requests []interface{}, t reflect.Type) []interface{} {
	res := make([]interface{}, 0)
	for _, req := range requests {
		if reflect.TypeOf(req) == t {
			res = append(res, req)
		}
	}
	return res
}

func drainRequestsFromServer(server testutil.InMemSpannerServer) []interface{} {
	var reqs []interface{}
loop:
	for {
		select {
		case req := <-server.ReceivedRequests():
			reqs = append(reqs, req)
		default:
			break loop
		}
	}
	return reqs
}<|MERGE_RESOLUTION|>--- conflicted
+++ resolved
@@ -722,10 +722,7 @@
 				nil, // numeric
 				nil, // date
 				nil, // timestamp
-<<<<<<< HEAD
-=======
 				nil, // json
->>>>>>> 22b127e1
 				nil, // bool array
 				nil, // string array
 				nil, // bytes array
@@ -734,16 +731,10 @@
 				nil, // numeric array
 				nil, // date array
 				nil, // timestamp array
-<<<<<<< HEAD
-			}},
-		{
-			typed: 7,
-=======
 				nil, // json array
 			}},
 		{
 			typed: 8,
->>>>>>> 22b127e1
 			values: []interface{}{
 				spanner.NullBool{},
 				spanner.NullString{},
@@ -753,10 +744,7 @@
 				spanner.NullNumeric{},
 				spanner.NullDate{},
 				spanner.NullTime{},
-<<<<<<< HEAD
-=======
 				spanner.NullJSON{},
->>>>>>> 22b127e1
 				nil, // bool array
 				nil, // string array
 				nil, // bytes array
@@ -765,10 +753,7 @@
 				nil, // numeric array
 				nil, // date array
 				nil, // timestamp array
-<<<<<<< HEAD
-=======
 				nil, // json array
->>>>>>> 22b127e1
 			}},
 	} {
 		rows, err := stmt.QueryContext(context.Background(), p.values...)
@@ -786,10 +771,7 @@
 			var r spanner.NullNumeric // There's no equivalent sql type.
 			var d spanner.NullDate    // There's no equivalent sql type.
 			var ts sql.NullTime
-<<<<<<< HEAD
-=======
 			var j spanner.NullJSON // There's no equivalent sql type.
->>>>>>> 22b127e1
 			var bArray []spanner.NullBool
 			var sArray []spanner.NullString
 			var btArray [][]byte
@@ -798,12 +780,8 @@
 			var rArray []spanner.NullNumeric
 			var dArray []spanner.NullDate
 			var tsArray []spanner.NullTime
-<<<<<<< HEAD
-			err = rows.Scan(&b, &s, &bt, &i, &f, &r, &d, &ts, &bArray, &sArray, &btArray, &iArray, &fArray, &rArray, &dArray, &tsArray)
-=======
 			var jArray []spanner.NullJSON
 			err = rows.Scan(&b, &s, &bt, &i, &f, &r, &d, &ts, &j, &bArray, &sArray, &btArray, &iArray, &fArray, &rArray, &dArray, &tsArray, &jArray)
->>>>>>> 22b127e1
 			if err != nil {
 				t.Fatal(err)
 			}
@@ -831,8 +809,6 @@
 			if ts.Valid {
 				t.Errorf("row value mismatch for timestamp\nGot: %v\nWant: %v", ts, spanner.NullTime{})
 			}
-<<<<<<< HEAD
-=======
 			if j.Valid {
 				t.Errorf("row value mismatch for json\nGot: %v\nWant: %v", j, spanner.NullJSON{})
 			}
@@ -863,7 +839,6 @@
 			if jArray != nil {
 				t.Errorf("row value mismatch for json array\nGot: %v\nWant: %v", jArray, nil)
 			}
->>>>>>> 22b127e1
 		}
 		if rows.Err() != nil {
 			t.Fatal(rows.Err())
@@ -878,11 +853,7 @@
 		if g, w := len(req.ParamTypes), p.typed; g != w {
 			t.Fatalf("param types length mismatch\nGot: %v\nWant: %v", g, w)
 		}
-<<<<<<< HEAD
-		if g, w := len(req.Params.Fields), 16; g != w {
-=======
 		if g, w := len(req.Params.Fields), 18; g != w {
->>>>>>> 22b127e1
 			t.Fatalf("params length mismatch\nGot: %v\nWant: %v", g, w)
 		}
 		for _, param := range req.Params.Fields {
